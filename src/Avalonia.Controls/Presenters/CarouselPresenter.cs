--- conflicted
+++ resolved
@@ -115,13 +115,9 @@
                         var containers = generator.RemoveRange(e.OldStartingIndex, e.OldItems.Count);
                         Panel.Children.RemoveAll(containers.Select(x => x.ContainerControl));
 
-<<<<<<< HEAD
-                        MoveToPage(-1, SelectedIndex);
-=======
 #pragma warning disable 4014
                         MoveToPage(-1, SelectedIndex);
 #pragma warning restore 4014
->>>>>>> 19ec878d
                     }
                     break;
 
@@ -132,10 +128,7 @@
                         generator.Clear();
                         Panel.Children.RemoveAll(containers.Select(x => x.ContainerControl));
 
-<<<<<<< HEAD
-=======
 #pragma warning disable 4014
->>>>>>> 19ec878d
                         var newIndex = SelectedIndex;
 
                         if(SelectedIndex < 0)
@@ -151,10 +144,7 @@
                         }
                         
                         MoveToPage(-1, newIndex);
-<<<<<<< HEAD
-=======
 #pragma warning restore 4014
->>>>>>> 19ec878d
                     }
                     break;     
             }
