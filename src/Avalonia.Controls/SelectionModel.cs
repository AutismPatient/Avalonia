--- conflicted
+++ resolved
@@ -210,11 +210,7 @@
                     // the selected item at a particular index. This avoid having to create the storage and copying
                     // needed in a dumb vector. This also allows us to expose a tree of selected nodes into an 
                     // easier to consume flat vector view of objects.
-<<<<<<< HEAD
                     var selectedItems = new SelectedItems<object?, SelectedItemInfo> (
-=======
-                    var selectedItems = new SelectedItems<object?>(
->>>>>>> c8f0bec4
                         selectedInfos,
                         count,
                         (infos, index) =>
@@ -525,12 +521,8 @@
             PropertyChanged?.Invoke(this, new PropertyChangedEventArgs(propertyName));
         }
 
-<<<<<<< HEAD
         public void OnSelectionInvalidatedDueToCollectionChange(
             IReadOnlyList<object>? removedItems)
-=======
-        internal void OnSelectionInvalidatedDueToCollectionChange()
->>>>>>> c8f0bec4
         {
             var e = new SelectionModelSelectionChangedEventArgs(null, null, removedItems, null);
             OnSelectionChanged(e);
