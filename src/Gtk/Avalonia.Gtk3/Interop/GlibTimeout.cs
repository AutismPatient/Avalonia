--- conflicted
+++ resolved
@@ -37,12 +37,6 @@
             //Native.GTimeoutAdd(interval, PinnedHandler, GCHandle.ToIntPtr(handle));
             Native.GTimeoutAddFull(priority, interval, PinnedHandler, GCHandle.ToIntPtr(handle), IntPtr.Zero);
         }
-        
-        public static void Add(int priority, uint interval, Func<bool> callback)
-        {
-            var handle = GCHandle.Alloc(callback);
-            Native.GTimeoutAddFull(priority, interval, PinnedHandler, GCHandle.ToIntPtr(handle), IntPtr.Zero);
-        }
 
         class Timer : IDisposable
         {
@@ -59,11 +53,7 @@
             if (interval == 0)
                 throw new ArgumentException("Don't know how to create a timer with zero or negative interval");
             var timer = new Timer ();
-<<<<<<< HEAD
-            GlibTimeout.Add(101, interval,
-=======
             GlibTimeout.Add(GlibPriority.FromDispatcherPriority(DispatcherPriority.Normal), interval,
->>>>>>> 0bd5e61e
                 () =>
                 {
                     if (timer.Stopped)
