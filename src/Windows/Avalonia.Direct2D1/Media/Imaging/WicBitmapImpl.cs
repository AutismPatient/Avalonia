--- conflicted
+++ resolved
@@ -17,10 +17,7 @@
     public class WicBitmapImpl : BitmapImpl
     {
         private readonly ImagingFactory _factory;
-<<<<<<< HEAD
-=======
         
->>>>>>> 88b0342e
 
         /// <summary>
         /// Initializes a new instance of the <see cref="WicBitmapImpl"/> class.
