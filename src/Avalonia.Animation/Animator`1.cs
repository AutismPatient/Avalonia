--- conflicted
+++ resolved
@@ -17,12 +17,8 @@
         /// List of type-converted keyframes.
         /// </summary>
         private readonly List<AnimatorKeyFrame> _convertedKeyframes = new List<AnimatorKeyFrame>();
-
-<<<<<<< HEAD
-        private bool isVerfifiedAndConverted;
-=======
+ 
         private bool _isVerifiedAndConverted;
->>>>>>> f9f68a2d
 
         /// <summary>
         /// Gets or sets the target property for the keyframe.
@@ -32,21 +28,13 @@
         public Animator()
         {
             // Invalidate keyframes when changed.
-<<<<<<< HEAD
-            this.CollectionChanged += delegate { isVerfifiedAndConverted = false; };
-=======
-            this.CollectionChanged += delegate { _isVerifiedAndConverted = false; };
->>>>>>> f9f68a2d
+             this.CollectionChanged += delegate { _isVerifiedAndConverted = false; };
         }
 
         /// <inheritdoc/>
         public virtual IDisposable Apply(Animation animation, Animatable control, IObservable<bool> Match, Action onComplete)
         {
-<<<<<<< HEAD
-            if (!isVerfifiedAndConverted)
-=======
-            if (!_isVerifiedAndConverted)
->>>>>>> f9f68a2d
+             if (!_isVerifiedAndConverted)
                 VerifyConvertKeyFrames();
 
             return Match
@@ -140,7 +128,6 @@
             }
 
             AddNeutralKeyFramesIfNeeded();
-<<<<<<< HEAD
 
             var copy = _convertedKeyframes.ToList().OrderBy(p => p.Cue.CueValue);
             _convertedKeyframes.Clear();
@@ -150,11 +137,7 @@
                 _convertedKeyframes.Add(keyframe);
             }
 
-            isVerfifiedAndConverted = true;
-=======
             _isVerifiedAndConverted = true;
->>>>>>> f9f68a2d
-
         }
 
         private void AddNeutralKeyFramesIfNeeded()
