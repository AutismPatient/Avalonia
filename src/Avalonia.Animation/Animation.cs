--- conflicted
+++ resolved
@@ -75,8 +75,7 @@
         /// Easing function to be used.
         /// </summary>
         public Easing Easing { get; set; } = new LinearEasing();
-
-<<<<<<< HEAD
+ 
         /// <summary>
         /// Sets the speed multiple for this animation.
         /// </summary>
@@ -91,11 +90,8 @@
         {
             this.CollectionChanged += delegate { _isChildrenChanged = true; };
         }
- 
-        private IList<IAnimator> InterpretKeyframes(Animatable control)
-=======
+  
         private (IList<IAnimator> Animators, IList<IDisposable> subscriptions) InterpretKeyframes(Animatable control)
->>>>>>> 2f803cb5
         {
             var handlerList = new List<(Type type, AvaloniaProperty property)>();
             var animatorKeyFrames = new List<AnimatorKeyFrame>();
