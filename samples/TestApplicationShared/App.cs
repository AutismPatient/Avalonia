--- conflicted
+++ resolved
@@ -23,38 +23,12 @@
 			// that is platform specific??
 			//
             RegisterServices();
-<<<<<<< HEAD
-
-#if !__IOS__	// IOS Startup flow is a bit different and cannot use this
-			RegisterPlatformCallback(PlatformInitialization);
-#endif
-
-			InitializeSubsystems((int)Environment.OSVersion.Platform);
-
-			Styles.Add(new DefaultTheme());
-=======
         }
->>>>>>> a90ce149
 
 		public void Run()
 		{
 			Styles.Add(new DefaultTheme());
 
-<<<<<<< HEAD
-            Styles.Add(new SampleTabStyle());
-            DataTemplates = new DataTemplates
-            {
-                new FuncTreeDataTemplate<Node>(
-                    x => new TextBlock {Text = x.Name},
-                    x => x.Children),
-            };
-        }
-
-		protected virtual void PlatformInitialization()
-		{
-			// default behavior
-			InitializeSubsystems((int)Environment.OSVersion.Platform);
-=======
 			var loader = new PerspexXamlLoader();
 			var baseLight = (IStyle)loader.Load(
 				new Uri("resm:Perspex.Themes.Default.Accents.BaseLight.xaml?assembly=Perspex.Themes.Default"));
@@ -73,7 +47,6 @@
 			DevTools.Attach(wnd);
 
 			Run(wnd);
->>>>>>> a90ce149
 		}
 	}
 }