--- conflicted
+++ resolved
@@ -3,21 +3,13 @@
 using System.Linq;
 using System.Threading;
 using Avalonia;
-<<<<<<< HEAD
-=======
 using Avalonia.Skia;
 using Avalonia.ReactiveUI;
->>>>>>> a30a43f1
 
 namespace ControlCatalog.NetCore
 {
     static class Program
-<<<<<<< HEAD
     {       
-=======
-    {
-
->>>>>>> a30a43f1
         static void Main(string[] args)
         {
             Thread.CurrentThread.TrySetApartmentState(ApartmentState.STA);
