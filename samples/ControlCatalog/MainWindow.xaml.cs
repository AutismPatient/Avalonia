using Avalonia;
using Avalonia.Controls;
using Avalonia.Markup.Xaml;
using System;

namespace ControlCatalog
{
    public class MainWindow : Window
    {
        public static bool DebugMode = false;
        public MainWindow()
        {
            this.InitializeComponent();
            this.AttachDevTools();
<<<<<<< HEAD
            Renderer.DrawDirtyRects = Renderer.DrawFps = DebugMode;
=======
            //Renderer.DrawFps = true;
            //Renderer.DrawDirtyRects = Renderer.DrawFps = true;
>>>>>>> 0bd5e61e
        }

        private void InitializeComponent()
        {
            // TODO: iOS does not support dynamically loading assemblies
            // so we must refer to this resource DLL statically. For
            // now I am doing that here. But we need a better solution!!
            var theme = new Avalonia.Themes.Default.DefaultTheme();
            theme.TryGetResource("Button", out _);
            AvaloniaXamlLoader.Load(this);
        }
    }
}<|MERGE_RESOLUTION|>--- conflicted
+++ resolved
@@ -7,17 +7,12 @@
 {
     public class MainWindow : Window
     {
-        public static bool DebugMode = false;
         public MainWindow()
         {
             this.InitializeComponent();
             this.AttachDevTools();
-<<<<<<< HEAD
-            Renderer.DrawDirtyRects = Renderer.DrawFps = DebugMode;
-=======
             //Renderer.DrawFps = true;
             //Renderer.DrawDirtyRects = Renderer.DrawFps = true;
->>>>>>> 0bd5e61e
         }
 
         private void InitializeComponent()
