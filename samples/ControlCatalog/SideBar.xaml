--- conflicted
+++ resolved
@@ -1,36 +1,6 @@
 <Styles xmlns="https://github.com/avaloniaui"
-<<<<<<< HEAD
         xmlns:x="http://schemas.microsoft.com/winfx/2006/xaml"
         x:Class="ControlCatalog.SideBar">
-  <Style Selector="TabControl.sidebar">
-    <Setter Property="Template">
-      <ControlTemplate>
-        <DockPanel>
-          <ScrollViewer MinWidth="190" Background="{DynamicResource ThemeAccentBrush}" DockPanel.Dock="Left">
-            <TabStrip Name="PART_TabStrip"
-                      MemberSelector="{x:Static TabControl.HeaderSelector}"
-                      Items="{TemplateBinding Items}"
-                      SelectedIndex="{TemplateBinding SelectedIndex, Mode=TwoWay}">
-              <TabStrip.ItemsPanel>
-                <ItemsPanelTemplate>
-                  <StackPanel Orientation="Vertical"/>
-                </ItemsPanelTemplate>
-              </TabStrip.ItemsPanel>
-            </TabStrip>
-          </ScrollViewer>
-          <Carousel Name="PART_Content"
-                    Margin="8 0 0 0"
-                    MemberSelector="{x:Static TabControl.ContentSelector}"
-                    Items="{TemplateBinding Items}"
-                    SelectedIndex="{TemplateBinding SelectedIndex}"
-                    PageTransition="{TemplateBinding PageTransition}"
-                    Grid.Row="1"/>
-        </DockPanel>
-      </ControlTemplate>
-    </Setter>
-  </Style>
-=======
-        xmlns:x="http://schemas.microsoft.com/winfx/2006/xaml" >
     <Style Selector="TabControl.sidebar">
         <Setter Property="TabStripPlacement" Value="Left"/>
         <Setter Property="Padding" Value="8 0 0 0"/>
@@ -68,7 +38,6 @@
             </ControlTemplate>
         </Setter>
     </Style>
->>>>>>> bf0baa64
 
     <Style Selector="TabControl.sidebar > TabItem">       
         <Setter Property="BorderThickness" Value="0"/>
