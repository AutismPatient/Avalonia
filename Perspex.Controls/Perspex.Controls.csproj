--- conflicted
+++ resolved
@@ -36,15 +36,12 @@
   <ItemGroup>
     <Compile Include="Border.cs" />
     <Compile Include="Button.cs" />
-<<<<<<< HEAD
     <Compile Include="DropDown.cs" />
     <Compile Include="IContentControl.cs" />
     <Compile Include="Platform\IPopupImpl.cs" />
     <Compile Include="Platform\ITopLevelImpl.cs" />
     <Compile Include="Popup.cs" />
-=======
     <Compile Include="IDataTemplate.cs" />
->>>>>>> 89e8871e
     <Compile Include="RadioButton.cs" />
     <Compile Include="CheckBox.cs" />
     <Compile Include="ColumnDefinition.cs" />
