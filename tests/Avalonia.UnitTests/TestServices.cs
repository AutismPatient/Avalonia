--- conflicted
+++ resolved
@@ -166,8 +166,6 @@
 
             return result;
         }
-<<<<<<< HEAD
-=======
 
         private static IPlatformRenderInterface CreateRenderInterfaceMock()
         {
@@ -182,6 +180,5 @@
                 x.CreateStreamGeometry() == Mock.Of<IStreamGeometryImpl>(
                     y => y.Open() == Mock.Of<IStreamGeometryContextImpl>()));
         }
->>>>>>> efce48b6
     }
 }