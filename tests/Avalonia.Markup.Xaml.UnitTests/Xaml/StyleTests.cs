// Copyright (c) The Avalonia Project. All rights reserved.
// Licensed under the MIT license. See licence.md file in the project root for full license information.

using Avalonia.Controls;
using Avalonia.Markup.Xaml.Data;
using Avalonia.Media;
using Avalonia.Styling;
using Avalonia.UnitTests;
using Xunit;

namespace Avalonia.Markup.Xaml.UnitTests.Xaml
{
    public class StyleTests
    {
        [Fact]
        public void Color_Can_Be_Added_To_Style_Resources()
        {
            using (UnitTestApplication.Start(TestServices.MockPlatformWrapper))
            {
                var xaml = @"
<UserControl xmlns='https://github.com/avaloniaui'
             xmlns:x='http://schemas.microsoft.com/winfx/2006/xaml'>
    <UserControl.Styles>
        <Style>
            <Style.Resources>
                <Color x:Key='color'>#ff506070</Color>
            </Style.Resources>
        </Style>
    </UserControl.Styles>
</UserControl>";
                var loader = new AvaloniaXamlLoader();
                var userControl = (UserControl)loader.Load(xaml);
                var color = (Color)((Style)userControl.Styles[0]).Resources["color"];

                Assert.Equal(0xff506070, color.ToUint32());
            }
        }

        [Fact]
        public void SolidColorBrush_Can_Be_Added_To_Style_Resources()
        {
            using (UnitTestApplication.Start(TestServices.MockPlatformWrapper))
            {
                var xaml = @"
<UserControl xmlns='https://github.com/avaloniaui'
             xmlns:x='http://schemas.microsoft.com/winfx/2006/xaml'>
    <UserControl.Styles>
        <Style>
            <Style.Resources>
                <SolidColorBrush x:Key='brush'>#ff506070</SolidColorBrush>
            </Style.Resources>
        </Style>
    </UserControl.Styles>
</UserControl>";
                var loader = new AvaloniaXamlLoader();
                var userControl = (UserControl)loader.Load(xaml);
                var brush = (SolidColorBrush)((Style)userControl.Styles[0]).Resources["brush"];

                Assert.Equal(0xff506070, brush.Color.ToUint32());
            }
        }

        [Fact]
        public void StyleResource_Can_Be_Assigned_To_Property()
        {
            var xaml = @"
<UserControl xmlns='https://github.com/avaloniaui'
             xmlns:x='http://schemas.microsoft.com/winfx/2006/xaml'>
    <UserControl.Styles>
        <Style>
            <Style.Resources>
                <SolidColorBrush x:Key='brush'>#ff506070</SolidColorBrush>
            </Style.Resources>
        </Style>
    </UserControl.Styles>

    <Border Name='border' Background='{StyleResource brush}'/>
</UserControl>";

            var loader = new AvaloniaXamlLoader();
            var userControl = (UserControl)loader.Load(xaml);
            var border = userControl.FindControl<Border>("border");

            DelayedBinding.ApplyBindings(border);

            var brush = (SolidColorBrush)border.Background;
            Assert.Equal(0xff506070, brush.Color.ToUint32());
        }

        [Fact]
        public void StyleResource_Can_Be_Assigned_To_Setter()
        {
            using (UnitTestApplication.Start(TestServices.StyledWindow))
            {
                var xaml = @"
<Window xmlns='https://github.com/avaloniaui'
        xmlns:x='http://schemas.microsoft.com/winfx/2006/xaml'>
    <Window.Styles>
        <Style>
            <Style.Resources>
                <SolidColorBrush x:Key='brush'>#ff506070</SolidColorBrush>
            </Style.Resources>
        </Style>
        <Style Selector='Button'>
            <Setter Property='Background' Value='{StyleResource brush}'/>
        </Style>
    </Window.Styles>
    <Button Name='button'/>
</Window>";

                var loader = new AvaloniaXamlLoader();
                var window = (Window)loader.Load(xaml);
                var button = window.FindControl<Button>("button");
                var brush = (SolidColorBrush)button.Background;

                Assert.Equal(0xff506070, brush.Color.ToUint32());
            }
        }

        [Fact]
        public void StyleResource_Can_Be_Assigned_To_StyleResource_Property()
        {
            using (UnitTestApplication.Start(TestServices.StyledWindow))
            {
                var xaml = @"
<Window xmlns='https://github.com/avaloniaui'
        xmlns:x='http://schemas.microsoft.com/winfx/2006/xaml'>
    <Window.Styles>
        <Style>
            <Style.Resources>
                <Color x:Key='color'>#ff506070</Color>
                <SolidColorBrush x:Key='brush' Color='{StyleResource color}'/>
            </Style.Resources>
        </Style>
    </Window.Styles>
    <Button Name='button' Background='{StyleResource brush}'/>
</Window>";

                var loader = new AvaloniaXamlLoader();
                var window = (Window)loader.Load(xaml);
<<<<<<< HEAD
                var brush = (Avalonia.Media.ISolidColorBrush)window.FindStyleResource("brush");
=======
                var brush = (ISolidColorBrush)window.FindStyleResource("brush");
>>>>>>> 3381c490
                var button = window.FindControl<Button>("button");

                DelayedBinding.ApplyBindings(button);

<<<<<<< HEAD
                var buttonBrush = (Avalonia.Media.ISolidColorBrush)button.Background;
=======
                var buttonBrush = (ISolidColorBrush)button.Background;
>>>>>>> 3381c490

                Assert.Equal(0xff506070, brush.Color.ToUint32());
                Assert.Equal(0xff506070, buttonBrush.Color.ToUint32());
            }
        }

        [Fact]
        public void StyleResource_Can_Be_Found_In_TopLevel_Styles()
        {
            var xaml = @"
<Styles xmlns='https://github.com/avaloniaui'
        xmlns:x='http://schemas.microsoft.com/winfx/2006/xaml'>
    <Style>
        <Style.Resources>
            <Color x:Key='color'>#ff506070</Color>
            <SolidColorBrush x:Key='brush' Color='{StyleResource color}'/>
        </Style.Resources>
    </Style>
</Styles>";

            var loader = new AvaloniaXamlLoader();
            var styles = (Styles)loader.Load(xaml);
<<<<<<< HEAD
            var brush = (Avalonia.Media.ISolidColorBrush)styles.FindResource("brush");
=======
            var brush = (ISolidColorBrush)styles.FindResource("brush");
>>>>>>> 3381c490

            Assert.Equal(0xff506070, brush.Color.ToUint32());
        }

        [Fact]
        public void StyleResource_Can_Be_Found_In_Sibling_Styles()
        {
            var xaml = @"
<Styles xmlns='https://github.com/avaloniaui'
        xmlns:x='http://schemas.microsoft.com/winfx/2006/xaml'>
    <Style>
        <Style.Resources>
            <Color x:Key='color'>#ff506070</Color>
        </Style.Resources>
    </Style>
    <Style>
        <Style.Resources>
            <SolidColorBrush x:Key='brush' Color='{StyleResource color}'/>
        </Style.Resources>
    </Style>
</Styles>";

            var loader = new AvaloniaXamlLoader();
            var styles = (Styles)loader.Load(xaml);
<<<<<<< HEAD
            var brush = (Avalonia.Media.ISolidColorBrush)styles.FindResource("brush");
=======
            var brush = (ISolidColorBrush)styles.FindResource("brush");
>>>>>>> 3381c490

            Assert.Equal(0xff506070, brush.Color.ToUint32());
        }

        [Fact(Skip = "TODO: Issue #492")]
        public void StyleResource_Can_Be_Found_Across_Xaml_Files()
        {
            using (UnitTestApplication.Start(TestServices.StyledWindow))
            {
                var xaml = @"
<Window xmlns='https://github.com/avaloniaui'
        xmlns:x='http://schemas.microsoft.com/winfx/2006/xaml'>
    <Window.Styles>
        <StyleInclude Source='resm:Avalonia.Markup.Xaml.UnitTests.Xaml.Style1.xaml?assembly=Avalonia.Markup.Xaml.UnitTests'/>
        <StyleInclude Source='resm:Avalonia.Markup.Xaml.UnitTests.Xaml.Style2.xaml?assembly=Avalonia.Markup.Xaml.UnitTests'/>
    </Window.Styles>
    <Border Name='border' Background='{StyleResource RedBrush}'/>
</Window>";

                var loader = new AvaloniaXamlLoader();
                var window = (Window)loader.Load(xaml);
                var border = window.FindControl<Border>("border");
<<<<<<< HEAD
                var borderBrush = (Avalonia.Media.ISolidColorBrush)border.Background;
=======
                var borderBrush = (ISolidColorBrush)border.Background;
>>>>>>> 3381c490

                Assert.NotNull(borderBrush);
                Assert.Equal(0xffff0000, borderBrush.Color.ToUint32());
            }
        }

        [Fact]
        public void Setter_Can_Contain_Template()
        {
            using (UnitTestApplication.Start(TestServices.StyledWindow))
            {
                var xaml = @"
<Window xmlns='https://github.com/avaloniaui'
        xmlns:x='http://schemas.microsoft.com/winfx/2006/xaml'>
    <Window.Styles>
        <Style Selector='ContentControl'>
            <Setter Property='Content'>
                <Template>
                    <TextBlock>Hello World!</TextBlock>
                </Template>
            </Setter>
        </Style>
    </Window.Styles>

    <ContentControl Name='target'/>    
</Window>";

                var loader = new AvaloniaXamlLoader();
                var window = (Window)loader.Load(xaml);
                var target = window.Find<ContentControl>("target");

                Assert.IsType<TextBlock>(target.Content);
                Assert.Equal("Hello World!", ((TextBlock)target.Content).Text);
            }
        }

        [Fact]
        public void Setter_Value_Is_Bound_Directly_If_The_Target_Type_Derives_From_ITemplate()
        {
            using (UnitTestApplication.Start(TestServices.StyledWindow))
            {
                var xaml = @"
<Window xmlns='https://github.com/avaloniaui'
        xmlns:x='http://schemas.microsoft.com/winfx/2006/xaml'>
    <Window.Styles>
        <Style Selector=':is(Control)'>
		  <Setter Property='FocusAdorner'>
			<FocusAdornerTemplate>
			  <Rectangle Stroke='Black'
						 StrokeThickness='1'
						 StrokeDashArray='1,2'/>
			</FocusAdornerTemplate>
		  </Setter>
		</Style>
	</Window.Styles>

    <TextBlock Name='target'/>    
</Window>";

                var loader = new AvaloniaXamlLoader();
                var window = (Window)loader.Load(xaml);
                var target = window.Find<TextBlock>("target");

                Assert.NotNull(target.FocusAdorner);
            }
        }
    }
}<|MERGE_RESOLUTION|>--- conflicted
+++ resolved
@@ -138,20 +138,12 @@
 
                 var loader = new AvaloniaXamlLoader();
                 var window = (Window)loader.Load(xaml);
-<<<<<<< HEAD
-                var brush = (Avalonia.Media.ISolidColorBrush)window.FindStyleResource("brush");
-=======
                 var brush = (ISolidColorBrush)window.FindStyleResource("brush");
->>>>>>> 3381c490
                 var button = window.FindControl<Button>("button");
 
                 DelayedBinding.ApplyBindings(button);
 
-<<<<<<< HEAD
-                var buttonBrush = (Avalonia.Media.ISolidColorBrush)button.Background;
-=======
                 var buttonBrush = (ISolidColorBrush)button.Background;
->>>>>>> 3381c490
 
                 Assert.Equal(0xff506070, brush.Color.ToUint32());
                 Assert.Equal(0xff506070, buttonBrush.Color.ToUint32());
@@ -174,11 +166,7 @@
 
             var loader = new AvaloniaXamlLoader();
             var styles = (Styles)loader.Load(xaml);
-<<<<<<< HEAD
-            var brush = (Avalonia.Media.ISolidColorBrush)styles.FindResource("brush");
-=======
             var brush = (ISolidColorBrush)styles.FindResource("brush");
->>>>>>> 3381c490
 
             Assert.Equal(0xff506070, brush.Color.ToUint32());
         }
@@ -203,11 +191,7 @@
 
             var loader = new AvaloniaXamlLoader();
             var styles = (Styles)loader.Load(xaml);
-<<<<<<< HEAD
-            var brush = (Avalonia.Media.ISolidColorBrush)styles.FindResource("brush");
-=======
             var brush = (ISolidColorBrush)styles.FindResource("brush");
->>>>>>> 3381c490
 
             Assert.Equal(0xff506070, brush.Color.ToUint32());
         }
@@ -230,11 +214,7 @@
                 var loader = new AvaloniaXamlLoader();
                 var window = (Window)loader.Load(xaml);
                 var border = window.FindControl<Border>("border");
-<<<<<<< HEAD
-                var borderBrush = (Avalonia.Media.ISolidColorBrush)border.Background;
-=======
                 var borderBrush = (ISolidColorBrush)border.Background;
->>>>>>> 3381c490
 
                 Assert.NotNull(borderBrush);
                 Assert.Equal(0xffff0000, borderBrush.Color.ToUint32());
